/**
 * Copyright (C) 2018 DANS - Data Archiving and Networked Services (info@dans.knaw.nl)
 *
 * Licensed under the Apache License, Version 2.0 (the "License");
 * you may not use this file except in compliance with the License.
 * You may obtain a copy of the License at
 *
 * http://www.apache.org/licenses/LICENSE-2.0
 *
 * Unless required by applicable law or agreed to in writing, software
 * distributed under the License is distributed on an "AS IS" BASIS,
 * WITHOUT WARRANTIES OR CONDITIONS OF ANY KIND, either express or implied.
 * See the License for the specific language governing permissions and
 * limitations under the License.
 */
package nl.knaw.dans.easy.validatebag.rules

import java.net.URI
import java.nio.ByteBuffer
import java.nio.charset.{ CharacterCodingException, Charset }
import java.nio.file.{ Path, Paths }

import nl.knaw.dans.easy.validatebag.validation._
import nl.knaw.dans.easy.validatebag.{ TargetBag, XmlValidator }
import nl.knaw.dans.lib.error._
import nl.knaw.dans.lib.logging.DebugEnhancedLogging

<<<<<<< HEAD
import scala.util.matching.Regex
import scala.util.{ Success, Try }
=======
import scala.util.{ Failure, Success, Try }
>>>>>>> 3d991775
import scala.xml._

package object metadata extends DebugEnhancedLogging {
  val filesXmlNamespace = "http://easy.dans.knaw.nl/schemas/bag/metadata/files/"
  val dcxDaiNamespace = "http://easy.dans.knaw.nl/schemas/dcx/dai/"
  val identifierTypeNamespace = "http://easy.dans.knaw.nl/schemas/vocab/identifier-type/"
  val gmlNamespace = "http://www.opengis.net/gml"
  val dcNamespace = "http://purl.org/dc/elements/1.1/"
  val dctermsNamespace = "http://purl.org/dc/terms/"
  val schemaInstanceNamespace = "http://www.w3.org/2001/XMLSchema-instance"

  val allowedFilesXmlNamespaces = List(dcNamespace, dctermsNamespace)

<<<<<<< HEAD
  val doiPattern: Regex = raw"^10(\.\d+)+/.+".r

  def xmlFileIfExistsConformsToSchema(xmlFile: Path, schemaName: String, validator: XmlValidator)(t: TargetBag): Try[Unit] = {
=======
  def xmlFileIfExistsConformsToSchema(xmlFile: Path, schemaName: String, validator: XmlValidator)
                                     (t: TargetBag): Try[Unit] = {
>>>>>>> 3d991775
    trace(xmlFile)
    require(!xmlFile.isAbsolute, "Path to xmlFile must be relative.")
    if ((t.bagDir / xmlFile.toString).exists) xmlFileConformsToSchema(xmlFile, schemaName, validator)(t)
    else Success(())
  }

  def xmlFileConformsToSchema(xmlFile: Path, schemaName: String, validator: XmlValidator)
                             (t: TargetBag): Try[Unit] = {
    trace(xmlFile)
    require(!xmlFile.isAbsolute, "Path to xmlFile must be relative.")
    (t.bagDir / xmlFile.toString).inputStream.map(validator.validate).map {
      _.recoverWith { case t: Throwable => Try(fail(s"$xmlFile does not conform to $schemaName: ${ t.getMessage }")) }
    }
  }.get()

  def filesXmlConformsToSchemaIfFilesNamespaceDeclared(validator: XmlValidator)
                                                      (t: TargetBag): Try[Unit] = {
    trace(())
    t.tryFilesXml.flatMap {
      xml =>
        if (xml.namespace == filesXmlNamespace) {
          logger.debug("Validating files.xml against XML Schema")
          xmlFileConformsToSchema(Paths.get("metadata/files.xml"), "files.xml", validator)(t)
        }
        else {
          logger.info(s"files.xml does not declare namespace ${ filesXmlNamespace }, NOT validating with XML Schema")
          Success(())
        }
    }
  }

  def ddmMayContainDctermsLicenseFromList(allowedLicenses: Seq[URI])(t: TargetBag): Try[Unit] = {
    trace(())
    t.tryDdm.map {
      ddm =>
        val metadata = ddm \ "dcmiMetadata"
        val licenses = (metadata \ "license").toList
        debug(s"Found licences: ${ licenses.mkString(", ") }")
        lazy val rightsHolders = (metadata \ "rightsHolder").toList
        licenses match {
          case license :: Nil if hasXsiType(dctermsNamespace, "URI")(license) =>
            val licenseUri = normalizeLicenseUri(new URI(license.text)).get
            if (!allowedLicenses.contains(licenseUri)) fail(s"Found unknown or unsupported license: $licenseUri")
            if (rightsHolders.isEmpty) fail("Valid license found, but no rightsHolder specified")
          case Nil | _ :: Nil =>
            debug("No licences with xsi:type=\"dcterms:URI\"")
          case _ => fail(s"Found ${ licenses.size } dcterms:license elements. Only one license is allowed.")
        }
    }
  }

  def ddmContainsValidDoiIdentifier(t: TargetBag): Try[Unit] = {
    for {
      ddm <- t.tryDdm
      dois <- getDoiIdentifiers(ddm)
      _ <- doisAreSyntacticallyValid(dois)
    } yield ()
  }

  private def getDoiIdentifiers(ddm: Elem): Try[Seq[String]] = Try {
    val dois = (ddm \\ "identifier").filter(hasXsiType(identifierTypeNamespace, "DOI"))
    if (dois.isEmpty) fail("DOI identifier is missing")
    dois.map(_.text)
  }

  private def doisAreSyntacticallyValid(dois: Seq[String]): Try[Unit] = Try {
    logger.debug(s"DOIs to check: ${ dois.mkString(", ") }")
    val invalidDois = dois.filterNot(syntacticallyValidDoi)
    if (invalidDois.nonEmpty) fail(s"Invalid DOIs: ${ invalidDois.mkString(", ") }")
  }

  private def syntacticallyValidDoi(doi: String): Boolean = {
    doiPattern.findFirstIn(doi).nonEmpty
  }

  /**
   * Converts all license URIs to one with scheme http and without any trailing slashes. Technically, these are not the same URIs but
   * for the purpose of identifying licenses this is good enough.
   *
   * @param uri the URI to normalize
   * @return normalized URI
   */
  def normalizeLicenseUri(uri: URI): Try[URI] = Try {
    def normalizeLicenseUriPath(p: String) = {
      val nTrailingSlashes = p.toCharArray.reverse.takeWhile(_ == '/').length
      p.substring(0, p.length - nTrailingSlashes)
    }

    def normalizeLicenseUriScheme(s: String) = {
      if (s == "http" || s == "https") "http"
      else throw new IllegalArgumentException(s"Only http or https license URIs allowed. URI scheme found: $s")
    }

    new URI(normalizeLicenseUriScheme(uri.getScheme), uri.getUserInfo, uri.getHost, uri.getPort, normalizeLicenseUriPath(uri.getPath), uri.getQuery, uri.getFragment)
  }

  private def hasXsiType(attrNamespace: String, attrValue: String)(e: Node): Boolean = {
    e.attribute(schemaInstanceNamespace.toString, "type")
      .exists {
        case Seq(n) =>
          n.text.split(":") match {
            case Array(pref, label) => e.getNamespace(pref) == attrNamespace && label == attrValue
            case _ => false
          }
        case _ => false
      }
  }

  def ddmDaisAreValid(t: TargetBag): Try[Unit] = {
    for {
      ddm <- t.tryDdm
      _ <- daisAreValid(ddm)
    } yield ()
  }

  private def daisAreValid(ddm: Elem): Try[Unit] = Try {
    val dais = (ddm \\ "DAI").filter(_.namespace == dcxDaiNamespace)
    logger.debug(s"DAIs to check: ${ dais.mkString(", ") }")
    val invalidDais = dais.map(_.text).filterNot(s => digest(s.slice(0, s.length - 1), 9) == s.last)
    if (invalidDais.nonEmpty) fail(s"Invalid DAIs: ${ invalidDais.mkString(", ") }")
  }

  // Calculated the check digit of a DAI. Implementation copied from easy-ddm.
  private def digest(message: String, modeMax: Int): Char = {
    val reverse = message.reverse
    var f = 2
    var w = 0
    var mod = 0
    mod = 0
    while ( { mod < reverse.length }) {
      val cx = reverse.charAt(mod)
      val x = cx - 48
      w += f * x
      f += 1
      if (f > modeMax) f = 2

      { mod += 1; mod }
    }
    mod = w % 11
    if (mod == 0) '0'
    else {
      val c = 11 - mod
      if (c == 10) 'X'
      else (c + 48).toChar
    }
  }

  def ddmGmlPolygonPosListIsWellFormed(t: TargetBag): Try[Unit] = {
    trace(())
    for {
      ddm <- t.tryDdm
      posLists <- getPolygonPosLists(ddm)
      _ <- posLists.map(validatePosList).collectResults.recoverWith {
        case ce: CompositeException => Try(fail(ce.getMessage))
      }
    } yield ()
  }

  private def getPolygonPosLists(parent: Elem): Try[Seq[Node]] = Try {
    trace(())
    val polygons = getPolygons(parent)
    polygons.flatMap(_ \\ "posList")
  }

  private def getPolygons(parent: Elem) = (parent \\ "Polygon").filter(_.namespace == gmlNamespace)

  private def validatePosList(node: Node): Try[Unit] = Try {
    trace(node)

    def offendingPosListMsg(values: Seq[String]) = s"(Offending posList starts with: ${ values.take(10).mkString(", ") }...)"

    val values = node.text.split("""\s+""").toList
    val numberOfValues = values.size
    if (numberOfValues % 2 != 0) fail(s"Found posList with odd number of values: $numberOfValues. ${ offendingPosListMsg(values) }")
    if (numberOfValues < 8) fail(s"Found posList with too few values (fewer than 4 pairs). ${ offendingPosListMsg(values) }")
    if (values.take(2) != values.takeRight(2)) fail(s"Found posList with unequal first and last pairs. ${ offendingPosListMsg(values) }")
  }

  def polygonsInSameMultiSurfaceHaveSameSrsName(t: TargetBag): Try[Unit] = {
    trace(())
    val result = for {
      ddm <- t.tryDdm
      multiSurfaces <- getMultiSurfaces(ddm)
      _ <- multiSurfaces.map(validateMultiSurface).collectResults
    } yield ()

    result.recoverWith {
      case ce: CompositeException => Try(fail(ce.getMessage))
    }
  }

  private def getMultiSurfaces(ddm: Elem) = Try {
    (ddm \\ "MultiSurface").filter(_.namespace == gmlNamespace).asInstanceOf[Seq[Elem]]
  }

  private def validateMultiSurface(ms: Elem) = {
    val polygons = getPolygons(ms)
    if (polygons.map(_.attribute("srsName").map(_.text)).distinct.size == 1) Success(())
    else Try(fail("Found MultiSurface element containing polygons with different srsNames"))
  }

  def pointsHaveAtLeastTwoValues(t: TargetBag): Try[Unit] = {
    trace(())
    val result = for {
      ddm <- t.tryDdm
      points <- getGmlPoints(ddm)
      _ <- points.map(validatePoint).collectResults
    } yield ()

    result.recoverWith {
      case ce: CompositeException => Try(fail(ce.getMessage))
    }
  }

  private def getGmlPoints(ddm: Elem) = Try {
    ((ddm \\ "Point") ++ (ddm \\ "lowerCorner") ++ (ddm \\ "upperCorner")).filter(_.namespace == gmlNamespace).asInstanceOf[Seq[Elem]]
  }

  private def validatePoint(point: Elem) = {
    val coordinates = point.text.trim.split("""\s+""")
    if (coordinates.length > 1) Success(())
    else Try(fail(s"Point with only one coordinate: ${ point.text.trim }"))
  }

  def archisIdentifiersHaveAtMost10Characters(t: TargetBag): Try[Unit] = {
    trace(())
    for {
      ddm <- t.tryDdm
      identifiers = getArchisIdentifiers(ddm)
      validationResult = identifiers.map(validateArchisIdentifier)
      _ = fail(formatInvalidArchisIdentifiers(validationResult).mkString("\n"))
    } yield ()
  }

  private def getArchisIdentifiers(ddm: Node): Seq[String] = {
    (ddm \\ "identifier")
      .withFilter(_.attributes
        .filter(_.prefixedKey == "xsi:type")
        .filter(_.value.text == "id-type:ARCHIS-ZAAK-IDENTIFICATIE")
        .nonEmpty)
      .map(_.text)
  }

  private def validateArchisIdentifier(identifier: String): Try[Unit] = {
    if (identifier.length <= 10) Success(())
    else Try(fail(s"Archis identifier must be 10 or fewer characters long: $identifier"))
  }

  private def formatInvalidArchisIdentifiers(results: Seq[Try[Unit]]): Seq[String] = {
    results.collect { case Failure(e) => e.getMessage }
      .zipWithIndex
      .map { case (msg, index) => s"(${index + 1}) $msg" }
  }

  def filesXmlHasDocumentElementFiles(t: TargetBag): Try[Unit] = {
    trace(())
    t.tryFilesXml.map(
      xml => if (xml.label != "files") fail("files.xml: document element must be 'files'"))
  }

  def filesXmlHasOnlyFiles(t: TargetBag): Try[Unit] = {
    trace(())
    t.tryFilesXml.map {
      files =>
        if (files.namespace == filesXmlNamespace) {
          debug("Rule filesXmlHasOnlyFiles has been checked by files.xsd")
        }
        else {
          val nonFiles = (files \ "_").filterNot(_.label == "file")
          if (nonFiles.nonEmpty) fail(s"files.xml: children of document element must only be 'file'. Found non-file elements: ${ nonFiles.mkString(", ") }")
        }
    }
  }

  def filesXmlFileElementsAllHaveFilepathAttribute(t: TargetBag): Try[Unit] = {
    trace(())
    t.tryFilesXml.map {
      xml =>
        val files = xml \ "file"
        if (files.exists(_.attribute("filepath").isEmpty)) fail("Not all 'file' elements have a 'filepath' attribute")
    }
  }

  def filesXmlAllFilesDescribedOnce(t: TargetBag): Try[Unit] = {
    trace(())
    t.tryFilesXml.map { xml =>
      val files = xml \ "file"
      val pathsInFilesXmlList = files.map(_ \@ "filepath")
      val duplicatePathsInFilesXml = pathsInFilesXmlList.groupBy(identity).collect { case (k, vs) if vs.size > 1 => k }
      val noDuplicatesFound = duplicatePathsInFilesXml.isEmpty
      val pathsInFileXml = pathsInFilesXmlList.toSet
      val filesInBagPayload = (t.bagDir / "data").walk().filter(_.isRegularFile).toSet
      val payloadPaths = filesInBagPayload.map(t.bagDir.path relativize _).map(_.toString)
      val fileSetsEqual = pathsInFileXml == payloadPaths

      if (noDuplicatesFound && fileSetsEqual) ()
      else {
        val msg =
          (if (noDuplicatesFound) ""
           else s"   - Duplicate filepaths found: ${ duplicatePathsInFilesXml.mkString(", ") }\n") +
            (if (fileSetsEqual) ""
             else s"   - Filepaths in files.xml not equal to files found in data folder. Difference: " +
               s"(only in bag: ${ (payloadPaths diff pathsInFileXml).mkString(", ") }, only in files.xml: " +
               s"${ (pathsInFileXml diff payloadPaths).mkString(", ") }\n")
        fail(s"files.xml: errors in filepath-attributes:\n$msg")
      }
    }
  }

  def filesXmlAllFilesHaveFormat(t: TargetBag): Try[Unit] = {
    trace(())
    t.tryFilesXml.map { xml =>
      val files = xml \ "file"
      val allFilesHaveFormat = files.forall(_.child.exists(n =>
        xml.getNamespace(n.prefix) == "http://purl.org/dc/terms/" && n.label == "format"))
      if (!allFilesHaveFormat) fail("files.xml: not all <file> elements contain a <dcterms:format>")
    }
  }

  def filesXmlFilesHaveOnlyAllowedNamespaces(t: TargetBag): Try[Unit] = {
    trace(())
    t.tryFilesXml.map { xml =>
      if (xml.namespace == filesXmlNamespace) {
        debug("Rule filesXmlFilesHaveOnlyAllowedNamespaces has been checked by files.xsd")
      }
      else {
        val fileChildren = xml \ "file" \ "_"
        val hasOnlyAllowedNamespaces = fileChildren.forall {
          case n: Elem => allowedFilesXmlNamespaces contains xml.getNamespace(n.prefix)
          case _ => true // Don't check non-element nodes
        }
        if (!hasOnlyAllowedNamespaces) fail("files.xml: non-dc/dcterms elements found in some file elements")
      }
    }
  }

  def optionalFileIsUtf8Decodable(f: Path)(t: TargetBag): Try[Unit] = {
    require(!f.isAbsolute, "Path to UTF-8 text file must be relative.")
    val file = t.bagDir / f.toString
    if (file.exists) isValidUtf8(file.byteArray).recoverWith {
      case e: CharacterCodingException => Try(fail(s"Input not valid UTF-8: ${ e.getMessage }"))
    }
    else Success(())
  }

  private def isValidUtf8(input: Array[Byte]): Try[Unit] = {
    val cs = Charset.forName("UTF-8").newDecoder
    Try {
      cs.decode(ByteBuffer.wrap(input))
    }
  }
}<|MERGE_RESOLUTION|>--- conflicted
+++ resolved
@@ -25,12 +25,9 @@
 import nl.knaw.dans.lib.error._
 import nl.knaw.dans.lib.logging.DebugEnhancedLogging
 
-<<<<<<< HEAD
 import scala.util.matching.Regex
 import scala.util.{ Success, Try }
-=======
 import scala.util.{ Failure, Success, Try }
->>>>>>> 3d991775
 import scala.xml._
 
 package object metadata extends DebugEnhancedLogging {
@@ -44,14 +41,10 @@
 
   val allowedFilesXmlNamespaces = List(dcNamespace, dctermsNamespace)
 
-<<<<<<< HEAD
   val doiPattern: Regex = raw"^10(\.\d+)+/.+".r
 
-  def xmlFileIfExistsConformsToSchema(xmlFile: Path, schemaName: String, validator: XmlValidator)(t: TargetBag): Try[Unit] = {
-=======
   def xmlFileIfExistsConformsToSchema(xmlFile: Path, schemaName: String, validator: XmlValidator)
                                      (t: TargetBag): Try[Unit] = {
->>>>>>> 3d991775
     trace(xmlFile)
     require(!xmlFile.isAbsolute, "Path to xmlFile must be relative.")
     if ((t.bagDir / xmlFile.toString).exists) xmlFileConformsToSchema(xmlFile, schemaName, validator)(t)
