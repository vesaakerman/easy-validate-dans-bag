/**
 * Copyright (C) 2018 DANS - Data Archiving and Networked Services (info@dans.knaw.nl)
 *
 * Licensed under the Apache License, Version 2.0 (the "License");
 * you may not use this file except in compliance with the License.
 * You may obtain a copy of the License at
 *
 * http://www.apache.org/licenses/LICENSE-2.0
 *
 * Unless required by applicable law or agreed to in writing, software
 * distributed under the License is distributed on an "AS IS" BASIS,
 * WITHOUT WARRANTIES OR CONDITIONS OF ANY KIND, either express or implied.
 * See the License for the specific language governing permissions and
 * limitations under the License.
 */
package nl.knaw.dans.easy.validatebag

import java.nio.file.Path

import nl.knaw.dans.easy.validatebag.InfoPackageType._
import nl.knaw.dans.easy.validatebag.rules.bagit._
import nl.knaw.dans.easy.validatebag.rules.structural._
//import nl.knaw.dans.easy.validatebag.rules.bagit.baseBag
import nl.knaw.dans.easy.validatebag.validation.numberedRule

import scala.util.Try

package object rules {

  /**
   * Checks the bags using the rules specified in the sub-packages of this package.
   *
   * @param b                 the bag directory to check
   * @param asInfoPackageType check as AIP or SIP
   * @param isReadable        the function that checks if a file is readable
   * @return Success or Failure
   */
  def checkBag(b: BagDir, asInfoPackageType: InfoPackageType = SIP)(implicit isReadable: Path => Boolean): Try[Unit] = {
    require(asInfoPackageType != BOTH, "asInfoPackageType must be either SIP (default) or AIP")
    validation.checkRules(b, allRules, asInfoPackageType)
  }

<<<<<<< HEAD
  private val allRules: Map[ProfileVersion, RuleBase] = Map(
    0 -> Seq(
      numberedRule("1.1.1", bagMustBeValid, SIP),
      numberedRule("1.1.2", bagMustBeVirtuallyValid, AIP),
      numberedRule("1.2.1", bagMustContainBagInfoTxt),
      numberedRule("1.2.2", bagInfoTxtMayContainBagItProfileVersionV0),
      numberedRule("1.2.3", bagInfoTxtMayContainBagItProfileURIV0),
      numberedRule("1.2.4", bagInfoTxtMustContainCreated),
      numberedRule("1.2.5", bagInfoTxtMayContainIsVersionOf),
      numberedRule("1.3.1", bagMustContainSHA1),
      numberedRule("1.3.2", bagMayContainOtherManifestsAndTagManifests),
      numberedRule("2.0.1", bagMustContainMetadataFile),
      numberedRule("2.0.2", metadataFileMustContainDatasetAndFiles)
    ),
    1 -> Seq(
      numberedRule("1.1.1", bagMustBeValid, SIP),
      numberedRule("1.1.2", bagMustBeVirtuallyValid, AIP),
      numberedRule("1.2.1", bagMustContainBagInfoTxt),
      numberedRule("1.2.2", bagInfoTxtMustContainBagItProfileVersionV1),
      numberedRule("1.2.3", bagInfoTxtMustContainBagItProfileURIV1),
      numberedRule("1.2.4", bagInfoTxtMustContainCreated),
      numberedRule("1.2.5", bagInfoTxtMayContainIsVersionOf)
    )
  )
=======
  private val allRules: Map[ProfileVersion, RuleExpression] = {
    Map(
      0 -> all(
        ifThenAlso(
          or(
            numberedRule("1.1.1", bagMustBeValid, SIP),
            numberedRule("1.1.2", bagMustBeVirtuallyValid, AIP)
          ),
          all(
            ifThenAlso(
              numberedRule("1.2.1", bagMustContainBagInfoTxt),
              all(
                numberedRule("1.2.2", bagInfoTxtMustContainBagItProfileVersion("0.0.0"))
                // TODO add other rules regarding bagInfo here
              )
            )
            // TODO add sha1 and payload rules here
          )
        )
        // TODO add the others
      )
    )
  }

  /*
   * - (1.1.1, The bag MUST be VALID according to ...,          SIP) \/ (1.1.2, The bag MUST be virtually-valid in the ...,    AIP)
   *     - (1.2.1, The bag MUST contain a bag-info.txt file..., BOTH)
   *         - (1.2.2, The bag-info.txt file MAY contain  ...,  BOTH)
   *         - (1.2.3, The bag-info.txt file MAY contain  ...,  BOTH)
   *         - (1.2.4, The bag-info.txt file MUST contain ...,  BOTH)
   *         - (1.2.5, The bag-info.txt file MAY contain  ...,  BOTH)
   *     - (1.3.1, The bag MUST have a SHA-1 payload ...,       BOTH)
   *     - (1.3.2, The bag MAY have other payload manifests..., BOTH)
   * - (2.1.1, The bag MUST have a tag-directory ...,           BOTH)
   *     - (2.1.2, The metadata directory MUST contain ...,     BOTH)
   *         - (3.1.1, The file metadata/dataset.xml MUST ...,  BOTH)
   *         - (3.1.2, The file metadata/dataset.xml MAY ...,   BOTH)
   *         - (3.1.3, The file metadata/dataset.xml MUST ...,  AIP)
   *         - (3.2.1, ...
   *         - (3.2.2, ...
   *         - (3.2.3, ...
   *         - (3.2.4, ...
   *         - (3.2.5, ...
   *         - (3.2.6, ...
   *         - (3.2.7, ...
   */
>>>>>>> 8fb792f3
}<|MERGE_RESOLUTION|>--- conflicted
+++ resolved
@@ -40,8 +40,7 @@
     validation.checkRules(b, allRules, asInfoPackageType)
   }
 
-<<<<<<< HEAD
-  private val allRules: Map[ProfileVersion, RuleBase] = Map(
+  /*private val allRules: Map[ProfileVersion, RuleBase] = Map(
     0 -> Seq(
       numberedRule("1.1.1", bagMustBeValid, SIP),
       numberedRule("1.1.2", bagMustBeVirtuallyValid, AIP),
@@ -64,8 +63,8 @@
       numberedRule("1.2.4", bagInfoTxtMustContainCreated),
       numberedRule("1.2.5", bagInfoTxtMayContainIsVersionOf)
     )
-  )
-=======
+  )*/
+
   private val allRules: Map[ProfileVersion, RuleExpression] = {
     Map(
       0 -> all(
@@ -112,5 +111,4 @@
    *         - (3.2.6, ...
    *         - (3.2.7, ...
    */
->>>>>>> 8fb792f3
 }