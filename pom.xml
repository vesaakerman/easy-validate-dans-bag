--- conflicted
+++ resolved
@@ -16,8 +16,7 @@
     limitations under the License.
 
 -->
-<project xmlns="http://maven.apache.org/POM/4.0.0" xmlns:xsi="http://www.w3.org/2001/XMLSchema-instance">
-         <!--xsi:schemaLocation="http://maven.apache.org/POM/4.0.0 http://maven.apache.org/maven-v4_0_0.xsd">-->
+<project xmlns="http://maven.apache.org/POM/4.0.0" xmlns:xsi="http://www.w3.org/2001/XMLSchema-instance" xsi:schemaLocation="http://maven.apache.org/POM/4.0.0 http://maven.apache.org/maven-v4_0_0.xsd">
     <parent>
         <groupId>nl.knaw.dans.shared</groupId>
         <artifactId>dans-scala-service-project</artifactId>
@@ -33,11 +32,7 @@
     <inceptionYear>2018</inceptionYear>
     <properties>
         <main-class>nl.knaw.dans.easy.validatebag.Command</main-class>
-<<<<<<< HEAD
         <easy-schema.version>1.16.1</easy-schema.version>
-=======
-        <easy-schema.version>1.16.3</easy-schema.version>
->>>>>>> ba0d9bd2
     </properties>
     <scm>
         <developerConnection>scm:git:https://github.com/DANS-KNAW/easy-validate-dans-bag</developerConnection>
@@ -130,12 +125,6 @@
             <artifactId>better-files_2.12</artifactId>
             <version>3.4.0</version>
         </dependency>
-        <dependency>
-            <groupId>nl.knaw.dans.easy</groupId>
-            <artifactId>easy-schema</artifactId>
-            <version>${easy-schema.version}</version>
-            <type>tar.gz</type>
-        </dependency>
     </dependencies>
     <repositories>
         <repository>
@@ -155,32 +144,6 @@
             <url>http://maven.dans.knaw.nl/</url>
         </pluginRepository>
     </pluginRepositories>
-    <build>
-        <plugins>
-            <plugin>
-                <artifactId>maven-dependency-plugin</artifactId>
-                <executions>
-                    <execution>
-                        <phase>initialize</phase>
-                        <goals>
-                            <goal>unpack</goal>
-                        </goals>
-                        <configuration>
-                            <artifactItems combine.children="append">
-                                <artifactItem>
-                                    <groupId>nl.knaw.dans.easy</groupId>
-                                    <artifactId>easy-schema</artifactId>
-                                    <version>${easy-schema.version}</version>
-                                    <type>tar.gz</type>
-                                    <outputDirectory>${project.build.directory}/easy-schema</outputDirectory>
-                                </artifactItem>
-                            </artifactItems>
-                        </configuration>
-                    </execution>
-                </executions>
-            </plugin>
-        </plugins>
-    </build>
     <profiles>
         <profile>
             <id>rpm</id>
